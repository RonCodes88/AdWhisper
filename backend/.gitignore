--- conflicted
+++ resolved
@@ -1,10 +1,5 @@
 __pycache__
 adwhisper
-<<<<<<< HEAD
-.env
-.chroma_db
-=======
 /.chroma_db/
 *.db
-*.sqlite3
->>>>>>> 5a2eed3e
+*.sqlite3