<<<<<<< HEAD
"""
AdWhisper Backend API - FastAPI Server

Provides REST API endpoints for ad bias analysis.
Coordinates with uAgents for distributed bias detection.
"""

from fastapi import FastAPI, UploadFile, File, Form, HTTPException
from fastapi.middleware.cors import CORSMiddleware
from pydantic import BaseModel
from typing import Optional, Dict, Any, List
import uvicorn
import uuid
import os
import json
import logging
import httpx
from datetime import datetime, UTC

from chroma import ChromaDB

# Configure logging
logging.basicConfig(level=logging.INFO)
logger = logging.getLogger(__name__)

app = FastAPI(
    title="AdWhisper API",
    description="AI-powered advertising bias detection system",
    version="1.0.0"
)

# Initialize ChromaDB
db = ChromaDB()
=======
from fastapi import FastAPI, HTTPException, BackgroundTasks
from fastapi.middleware.cors import CORSMiddleware
from pydantic import BaseModel
import uvicorn
import uuid
from typing import Dict, Any
import requests

# Note: No uAgents imports needed here - we just make HTTP requests!
# ChromaDB is managed by agents, not by FastAPI

app = FastAPI()
>>>>>>> 5b1b11b5

# In-memory storage for request tracking
# In production, use Redis or a proper database
analysis_requests = {}
analysis_results = {}

# Agent status tracking
agent_status = {}  # {request_id: {agent_name: status}}

# Configure CORS
app.add_middleware(
    CORSMiddleware,
    allow_origins=[
        "http://localhost:3000",
        os.getenv("FRONTEND_URL", "http://localhost:3000")
    ],
    allow_credentials=True,
    allow_methods=["*"],
    allow_headers=["*"],
)

<<<<<<< HEAD

# ==================== Models ====================

class AdSubmissionResponse(BaseModel):
    request_id: str
    message: str
    status: str
    timestamp: str


class BiasReportResponse(BaseModel):
    request_id: str
    status: str
    overall_score: Optional[float] = None
    assessment: Optional[str] = None
    bias_issues: Optional[List[Dict[str, Any]]] = None
    recommendations: Optional[List[Dict[str, Any]]] = None
    processing_time_ms: Optional[int] = None
    timestamp: str


class AgentStatus(BaseModel):
    name: str
    status: str  # "pending", "processing", "complete", "error"
    message: Optional[str] = None
    timestamp: Optional[str] = None

class AnalysisStatus(BaseModel):
    request_id: str
    status: str
    current_stage: str
    message: str
    timestamp: str
    agents: Optional[Dict[str, AgentStatus]] = None


# ==================== Root Endpoints ====================
=======
@app.on_event("startup")
async def startup_event():
    """Initialize services on startup"""
    print("🚀 Starting AdWhisper Backend...")
    print("✅ FastAPI server ready")
    print("📍 Listening on http://localhost:8000")
    print("🔗 CORS enabled for http://localhost:3000")
    print(f"📤 Will send HTTP requests to Ingestion Agent: {INGESTION_AGENT_REST_ENDPOINT}")
    print("")


# Configuration
ENABLE_AGENT_CALLS = True  # Set to False to disable agent communication
INGESTION_AGENT_REST_ENDPOINT = "http://localhost:8100/submit"


def call_ingestion_agent_background(request_id: str, ingestion_payload: Dict[str, Any]):
    """
    Background task to call Ingestion Agent via REST
    This runs AFTER the response is sent to the frontend (non-blocking)
    """
    print(f"\n{'='*70}")
    print(f"📤 CALLING INGESTION AGENT (Background Task)")
    print(f"{'='*70}")
    print(f"📝 Request ID: {request_id}")
    print(f"🎯 Endpoint: {INGESTION_AGENT_REST_ENDPOINT}")
    
    try:
        response = requests.post(
            INGESTION_AGENT_REST_ENDPOINT,
            json=ingestion_payload,
            headers={"Content-Type": "application/json"},
            timeout=10
        )
        
        if response.status_code == 200:
            result = response.json()
            print(f"✅ SUCCESS - Ingestion Agent responded!")
            print(f"📨 Agent Status: {result.get('status', 'unknown')}")
            print(f"💬 Agent Message: {result.get('message', 'No message')}")
        else:
            print(f"⚠️ WARNING - Ingestion Agent returned HTTP {response.status_code}")
            print(f"Response: {response.text[:200]}")
            
    except requests.exceptions.ConnectionError:
        print(f"❌ ERROR - Could not connect to Ingestion Agent")
        print(f"   Make sure it's running: python agents/ingestion_agent.py")
    except requests.exceptions.Timeout:
        print(f"⏱️ ERROR - Ingestion Agent timed out (took > 10s)")
    except Exception as e:
        print(f"❌ ERROR - Unexpected error: {type(e).__name__}: {str(e)}")
    finally:
        print(f"{'='*70}\n")


# Request/Response Models
class YouTubeAnalysisRequest(BaseModel):
    youtube_url: str

>>>>>>> 5b1b11b5

@app.get("/")
async def root():
    return {
        "message": "Welcome to AdWhisper API",
        "version": "1.0.0",
        "description": "AI-powered advertising bias detection",
        "endpoints": {
            "health": "/health",
            "submit_ad": "/api/analyze-ad",
            "get_results": "/api/results/{request_id}",
            "check_status": "/api/status/{request_id}",
            "collections": "/api/collections"
        }
    }



@app.get("/health")
async def health():
    """Health check endpoint"""
    try:
        # Check ChromaDB connection
        collection_count = len(db._collections)
        
        # Check collection counts
        text_patterns = db.get_collection_count(ChromaDB.COLLECTION_TEXT_PATTERNS)
        visual_patterns = db.get_collection_count(ChromaDB.COLLECTION_VISUAL_PATTERNS)
        case_studies = db.get_collection_count(ChromaDB.COLLECTION_CASE_STUDIES)
        
        return {
            "status": "healthy",
            "database": "connected",
            "collections": collection_count,
            "data": {
                "text_patterns": text_patterns,
                "visual_patterns": visual_patterns,
                "case_studies": case_studies
            },
            "timestamp": datetime.now(UTC).isoformat()
        }
    except Exception as e:
        return {
            "status": "unhealthy",
            "error": str(e),
            "timestamp": datetime.now(UTC).isoformat()
        }


# ==================== Ad Analysis Endpoints ====================

@app.post("/api/analyze-ad", response_model=AdSubmissionResponse)
async def analyze_ad(
    text_content: Optional[str] = Form(None),
    image_url: Optional[str] = Form(None),
    video_url: Optional[str] = Form(None),
    image_file: Optional[UploadFile] = File(None),
    video_file: Optional[UploadFile] = File(None),
    metadata: Optional[str] = Form("{}")
):
    """
    Submit an ad for bias analysis.
    
    Accepts:
    - text_content: Ad text/copy
    - image_url: URL to ad image
    - video_url: URL to ad video
    - image_file: Upload ad image file
    - video_file: Upload ad video file
    - metadata: JSON string with additional context
    
    Returns:
    - request_id: Unique ID to track analysis
    - status: Request status
    """
    try:
        # Generate unique request ID
        request_id = str(uuid.uuid4())
        
        # Validate that at least one content type is provided
        if not text_content and not image_url and not video_url and not image_file and not video_file:
            raise HTTPException(
                status_code=400,
                detail="At least one content type (text, image, or video) must be provided"
            )
        
        # Handle file uploads
        if image_file:
            # Save uploaded image
            upload_dir = "uploads"
            os.makedirs(upload_dir, exist_ok=True)
            image_path = os.path.join(upload_dir, f"{request_id}_{image_file.filename}")
            with open(image_path, "wb") as f:
                f.write(await image_file.read())
            image_url = image_path
        
        if video_file:
            # Save uploaded video
            upload_dir = "uploads"
            os.makedirs(upload_dir, exist_ok=True)
            video_path = os.path.join(upload_dir, f"{request_id}_{video_file.filename}")
            with open(video_path, "wb") as f:
                f.write(await video_file.read())
            video_url = video_path
        
        # Determine content type
        content_type = "mixed"
        if text_content and (image_url or video_url):
            content_type = "mixed"
        elif text_content:
            content_type = "text"
        elif image_url:
            content_type = "image"
        elif video_url:
            content_type = "video"
        
        # Store request for tracking
        analysis_requests[request_id] = {
            "request_id": request_id,
            "text_content": text_content,
            "image_url": image_url,
            "video_url": video_url,
            "metadata": metadata,
            "content_type": content_type,
            "status": "processing",
            "current_stage": "submitted",
            "submitted_at": datetime.now(UTC).isoformat()
        }
        
        # Initialize agent status tracking
        agent_status[request_id] = {
            "ingestion_agent": {
                "name": "Ingestion Agent",
                "status": "pending",
                "message": "Waiting to process...",
                "timestamp": datetime.now(UTC).isoformat()
            },
            "text_bias_agent": {
                "name": "Text Bias Agent",
                "status": "pending",
                "message": "Waiting for ingestion...",
                "timestamp": datetime.now(UTC).isoformat()
            },
            "visual_bias_agent": {
                "name": "Visual Bias Agent",
                "status": "pending",
                "message": "Waiting for ingestion...",
                "timestamp": datetime.now(UTC).isoformat()
            },
            "scoring_agent": {
                "name": "Scoring Agent",
                "status": "pending",
                "message": "Waiting for analysis...",
                "timestamp": datetime.now(UTC).isoformat()
            }
        }
        
        # 🚀 Send to Ingestion Agent
        try:
            agent_payload = {
                "request_id": request_id,
                "content_type": content_type,
                "text_content": text_content,
                "image_url": image_url,
                "video_url": video_url,
                "metadata": json.loads(metadata) if metadata else {},
                "timestamp": datetime.now(UTC).isoformat()
            }
            
            logger.info(f"📤 Sending request {request_id} to Ingestion Agent...")
            logger.info(f"   Content type: {content_type}")
            logger.info(f"   Text: {'Yes' if text_content else 'No'}")
            logger.info(f"   Image: {'Yes' if image_url else 'No'}")
            logger.info(f"   Video: {'Yes' if video_url else 'No'}")
            
            # Update agent status
            analysis_requests[request_id]["current_stage"] = "ingestion"
            agent_status[request_id]["ingestion_agent"]["status"] = "processing"
            agent_status[request_id]["ingestion_agent"]["message"] = "Processing and generating embeddings..."
            agent_status[request_id]["ingestion_agent"]["timestamp"] = datetime.now(UTC).isoformat()
            
            async with httpx.AsyncClient(timeout=30.0) as client:
                response = await client.post(
                    "http://localhost:8100/api/analyze",
                    json=agent_payload
                )
                
                if response.status_code == 200:
                    logger.info(f"✅ Ingestion Agent accepted request {request_id}")
                    agent_status[request_id]["ingestion_agent"]["status"] = "complete"
                    agent_status[request_id]["ingestion_agent"]["message"] = "Embeddings generated, routing to analysis agents"
                    agent_status[request_id]["ingestion_agent"]["timestamp"] = datetime.now(UTC).isoformat()
                else:
                    logger.warning(f"⚠️ Ingestion Agent returned status {response.status_code}: {response.text}")
                    agent_status[request_id]["ingestion_agent"]["status"] = "error"
                    agent_status[request_id]["ingestion_agent"]["message"] = f"HTTP {response.status_code}"
                    
        except httpx.TimeoutException:
            logger.error(f"❌ Timeout connecting to Ingestion Agent for request {request_id}")
            analysis_requests[request_id]["status"] = "error"
            analysis_requests[request_id]["message"] = "Timeout connecting to analysis agents"
        except httpx.ConnectError:
            logger.error(f"❌ Failed to connect to Ingestion Agent - is it running on port 8100?")
            analysis_requests[request_id]["status"] = "error"
            analysis_requests[request_id]["message"] = "Analysis agents not available"
        except Exception as e:
            logger.error(f"❌ Error sending to Ingestion Agent: {e}")
            analysis_requests[request_id]["status"] = "error"
            analysis_requests[request_id]["message"] = f"Error: {str(e)}"
        
        return AdSubmissionResponse(
            request_id=request_id,
            message="Ad submitted successfully for bias analysis",
            status="processing",
            timestamp=datetime.now(UTC).isoformat()
        )
        
    except Exception as e:
        raise HTTPException(status_code=500, detail=str(e))


@app.get("/api/results/{request_id}", response_model=BiasReportResponse)
async def get_results(request_id: str):
    """
    Get analysis results for a submitted ad.
    
    Returns:
    - Complete bias report if analysis is complete
    - Status information if still processing
    - Error if request not found
    """
    # Check if request exists
    if request_id not in analysis_requests:
        raise HTTPException(status_code=404, detail="Request ID not found")
    
    request_info = analysis_requests[request_id]
    
    # Check if results are available
    if request_id in analysis_results:
        result = analysis_results[request_id]
        return BiasReportResponse(
            request_id=request_id,
            status="complete",
            overall_score=result.get("overall_score"),
            assessment=result.get("assessment"),
            bias_issues=result.get("bias_issues", []),
            recommendations=result.get("recommendations", []),
            processing_time_ms=result.get("processing_time_ms"),
            timestamp=result.get("timestamp")
        )
    
    # Still processing
    return BiasReportResponse(
        request_id=request_id,
        status=request_info["status"],
        timestamp=datetime.now(UTC).isoformat()
    )


@app.get("/api/status/{request_id}", response_model=AnalysisStatus)
async def check_status(request_id: str):
    """
    Check the processing status of an ad analysis request.
    
    Returns current stage: submitted, ingestion, analyzing_text, analyzing_visual, scoring, complete
    """
    if request_id not in analysis_requests:
        raise HTTPException(status_code=404, detail="Request ID not found")
    
    request_info = analysis_requests[request_id]
    
    # Get agent statuses
    agents_dict = None
    if request_id in agent_status:
        agents_dict = agent_status[request_id]
    
    return AnalysisStatus(
        request_id=request_id,
        status=request_info["status"],
        current_stage=request_info.get("current_stage", "unknown"),
        message=f"Analysis is in '{request_info.get('current_stage')}' stage",
        timestamp=datetime.now(UTC).isoformat(),
        agents=agents_dict
    )


@app.post("/api/agent/status")
async def update_agent_status(
    request_id: str,
    agent_name: str,
    status: str,
    message: Optional[str] = None
):
    """
    Endpoint for agents to update their processing status.
    
    Agents call this to report their current state:
    - "processing": Agent is actively working
    - "complete": Agent finished successfully
    - "error": Agent encountered an error
    """
    if request_id not in analysis_requests:
        raise HTTPException(status_code=404, detail="Request ID not found")
    
    if request_id not in agent_status:
        raise HTTPException(status_code=404, detail="Agent status not initialized")
    
    # Map agent names to keys
    agent_key_map = {
        "ingestion": "ingestion_agent",
        "text_bias": "text_bias_agent",
        "visual_bias": "visual_bias_agent",
        "scoring": "scoring_agent"
    }
    
    agent_key = agent_key_map.get(agent_name)
    if not agent_key:
        raise HTTPException(status_code=400, detail=f"Unknown agent: {agent_name}")
    
    # Update agent status
    agent_status[request_id][agent_key]["status"] = status
    if message:
        agent_status[request_id][agent_key]["message"] = message
    agent_status[request_id][agent_key]["timestamp"] = datetime.now(UTC).isoformat()
    
    # Update overall stage
    if agent_name == "text_bias" and status == "processing":
        analysis_requests[request_id]["current_stage"] = "analyzing_text"
    elif agent_name == "visual_bias" and status == "processing":
        analysis_requests[request_id]["current_stage"] = "analyzing_visual"
    elif agent_name == "scoring" and status == "processing":
        analysis_requests[request_id]["current_stage"] = "scoring"
    
    logger.info(f"🔄 Agent status updated: {agent_name} -> {status} for request {request_id}")
    
    return {"success": True, "message": "Agent status updated"}


@app.post("/api/results/callback")
async def receive_results_callback(final_report: Dict[str, Any]):
    """
    Callback endpoint for Scoring Agent to send final results.
    
    This endpoint receives the completed bias analysis report from the Scoring Agent
    and stores it for retrieval by the frontend.
    """
    try:
        request_id = final_report.get("request_id")
        
        if not request_id:
            raise HTTPException(status_code=400, detail="request_id is required")
        
        if request_id not in analysis_requests:
            raise HTTPException(status_code=404, detail="Request ID not found")
        
        logger.info(f"📨 Received final results for request {request_id}")
        logger.info(f"   Overall Score: {final_report.get('overall_score')}")
        logger.info(f"   Total Issues: {final_report.get('total_issues')}")
        
        # Store results
        analysis_results[request_id] = final_report
        
        # Update request status
        analysis_requests[request_id]["status"] = "complete"
        analysis_requests[request_id]["current_stage"] = "complete"
        analysis_requests[request_id]["completed_at"] = datetime.now(UTC).isoformat()
        
        # Mark scoring agent as complete
        if request_id in agent_status:
            agent_status[request_id]["scoring_agent"]["status"] = "complete"
            agent_status[request_id]["scoring_agent"]["message"] = "Final report generated"
            agent_status[request_id]["scoring_agent"]["timestamp"] = datetime.now(UTC).isoformat()
        
        logger.info(f"✅ Results stored successfully for request {request_id}")
        
        return {
            "status": "success",
            "message": "Results received and stored",
            "request_id": request_id
        }
        
    except Exception as e:
        logger.error(f"❌ Error storing results: {e}")
        raise HTTPException(status_code=500, detail=str(e))


<<<<<<< HEAD
# ==================== ChromaDB Info Endpoints ====================

@app.get("/api/collections")
async def get_collections():
    """Get information about ChromaDB collections"""
    try:
        return {
            "collections": {
                "ad_content": {
                    "count": db.get_collection_count(ChromaDB.COLLECTION_AD_CONTENT),
                    "description": "Complete ad submissions"
                },
                "text_patterns": {
                    "count": db.get_collection_count(ChromaDB.COLLECTION_TEXT_PATTERNS),
                    "description": "Historical text bias patterns"
                },
                "visual_patterns": {
                    "count": db.get_collection_count(ChromaDB.COLLECTION_VISUAL_PATTERNS),
                    "description": "Historical visual bias patterns"
                },
                "case_studies": {
                    "count": db.get_collection_count(ChromaDB.COLLECTION_CASE_STUDIES),
                    "description": "Complete case studies"
                }
            },
            "timestamp": datetime.now(UTC).isoformat()
        }
    except Exception as e:
        raise HTTPException(status_code=500, detail=str(e))


# ==================== Legacy Compatibility ====================

@app.get("/documents")
async def get_documents():
    """Legacy endpoint for document retrieval"""
    try:
        # This was the original endpoint, maintaining for compatibility
        collection = db.get_collection(ChromaDB.COLLECTION_AD_CONTENT)
        count = collection.count()
        return {
            "documents": f"{count} documents in ad_content collection",
            "use_api": "/api/collections for detailed information"
        }
    except Exception as e:
=======
@app.get("/documents")
async def get_documents():
    """ChromaDB is managed by the Ingestion Agent"""
    return {"message": "ChromaDB operations are handled by the Ingestion Agent", "status": "not_available_here"}


@app.post("/api/analyze-youtube")
async def analyze_youtube_video(request: YouTubeAnalysisRequest, background_tasks: BackgroundTasks):
    """
    Frontend calls this endpoint with YouTube URL.
    Returns immediately with placeholder results.
    Calls Ingestion Agent in background (non-blocking).
    
    Flow:
    Frontend → FastAPI (instant response) → [Background: Ingestion Agent → Text/Visual Agents → Scoring Agent]
    """
    print("\n" + "="*70)
    print("🎬 NEW REQUEST RECEIVED")
    print("="*70)
    
    try:
        # Generate unique request ID
        request_id = str(uuid.uuid4())
        
        print(f"📝 Request ID: {request_id}")
        print(f"🔗 YouTube URL: {request.youtube_url}")
        
        # Create request payload for Ingestion Agent
        ingestion_payload = {
            "request_id": request_id,
            "content_type": "video",
            "text_content": None,  # Will be extracted by ingestion agent
            "image_url": None,
            "video_url": request.youtube_url,
            "metadata": {
                "source": "youtube",
                "youtube_url": request.youtube_url
            },
            "timestamp": ""
        }
        
        # Add background task to call agent AFTER response is sent (if enabled)
        if ENABLE_AGENT_CALLS:
            print(f"\n📋 Adding Ingestion Agent call to background tasks")
            background_tasks.add_task(
                call_ingestion_agent_background,
                request_id,
                ingestion_payload
            )
            agent_contacted = True
            agent_error = None
        else:
            print(f"\n⏭️  Skipping agent call (ENABLE_AGENT_CALLS = False)")
            agent_contacted = False
            agent_error = "Agent calls disabled"
        
        # Build response
        print(f"\n📦 Building response to frontend...")
        response_data = {
            "request_id": request_id,
            "youtube_url": request.youtube_url,
            "status": "processing",
            "message": "Analysis started - Ingestion Agent processing in background",
            "agent_contacted": agent_contacted,
            "bias_score": 7.5,
            "text_bias": {
                "score": 7.0,
                "issues": ["Text bias analysis in progress"],
                "examples": ["Sample example text"]
            },
            "visual_bias": {
                "score": 8.0,
                "issues": ["Visual bias analysis in progress"],
                "examples": ["Sample example visual"]
            },
            "recommendations": [
                "Consider using more inclusive language",
                "Increase diversity in visual representation"
            ]
        }
        
        print(f"✅ Response ready - Status: {response_data['status']}")
        print(f"✅ Sending response to frontend...")
        print("="*70 + "\n")
        
        return response_data
        
    except Exception as e:
        print(f"\n❌ ERROR IN ENDPOINT")
        print(f"   Type: {type(e).__name__}")
        print(f"   Message: {str(e)}")
        print("="*70 + "\n")
>>>>>>> 5b1b11b5
        raise HTTPException(status_code=500, detail=str(e))


if __name__ == "__main__":
<<<<<<< HEAD
    print("=" * 60)
    print("🚀 Starting AdWhisper Backend API")
    print("=" * 60)
    print(f"📍 API: http://localhost:8000")
    print(f"📖 Docs: http://localhost:8000/docs")
    print(f"💾 ChromaDB: {len(db._collections)} collections initialized")
    print("=" * 60)
    
=======
    print("""
╔══════════════════════════════════════════════════════════════╗
║              🚀 AdWhisper FastAPI Server                     ║
╚══════════════════════════════════════════════════════════════╝

Running on: http://localhost:8000

Features:
  ✅ Instant responses (no blocking!)
  🔄 Background agent processing
  💾 ChromaDB integration
  
Endpoints:
  GET  /              - Welcome message
  GET  /health        - Health check
  GET  /documents     - Get ChromaDB documents
  POST /api/analyze-youtube - YouTube bias analysis (with background agent)

Optional: Start Ingestion Agent for full pipeline:
    ./adwhisper/bin/python agents/ingestion_agent.py

🛑 Stop with Ctrl+C
    """)
>>>>>>> 5b1b11b5
    uvicorn.run("main:app", host="0.0.0.0", port=8000, reload=True)
    
<|MERGE_RESOLUTION|>--- conflicted
+++ resolved
@@ -1,4 +1,3 @@
-<<<<<<< HEAD
 """
 AdWhisper Backend API - FastAPI Server
 
@@ -32,20 +31,6 @@
 
 # Initialize ChromaDB
 db = ChromaDB()
-=======
-from fastapi import FastAPI, HTTPException, BackgroundTasks
-from fastapi.middleware.cors import CORSMiddleware
-from pydantic import BaseModel
-import uvicorn
-import uuid
-from typing import Dict, Any
-import requests
-
-# Note: No uAgents imports needed here - we just make HTTP requests!
-# ChromaDB is managed by agents, not by FastAPI
-
-app = FastAPI()
->>>>>>> 5b1b11b5
 
 # In-memory storage for request tracking
 # In production, use Redis or a proper database
@@ -67,7 +52,6 @@
     allow_headers=["*"],
 )
 
-<<<<<<< HEAD
 
 # ==================== Models ====================
 
@@ -105,67 +89,6 @@
 
 
 # ==================== Root Endpoints ====================
-=======
-@app.on_event("startup")
-async def startup_event():
-    """Initialize services on startup"""
-    print("🚀 Starting AdWhisper Backend...")
-    print("✅ FastAPI server ready")
-    print("📍 Listening on http://localhost:8000")
-    print("🔗 CORS enabled for http://localhost:3000")
-    print(f"📤 Will send HTTP requests to Ingestion Agent: {INGESTION_AGENT_REST_ENDPOINT}")
-    print("")
-
-
-# Configuration
-ENABLE_AGENT_CALLS = True  # Set to False to disable agent communication
-INGESTION_AGENT_REST_ENDPOINT = "http://localhost:8100/submit"
-
-
-def call_ingestion_agent_background(request_id: str, ingestion_payload: Dict[str, Any]):
-    """
-    Background task to call Ingestion Agent via REST
-    This runs AFTER the response is sent to the frontend (non-blocking)
-    """
-    print(f"\n{'='*70}")
-    print(f"📤 CALLING INGESTION AGENT (Background Task)")
-    print(f"{'='*70}")
-    print(f"📝 Request ID: {request_id}")
-    print(f"🎯 Endpoint: {INGESTION_AGENT_REST_ENDPOINT}")
-    
-    try:
-        response = requests.post(
-            INGESTION_AGENT_REST_ENDPOINT,
-            json=ingestion_payload,
-            headers={"Content-Type": "application/json"},
-            timeout=10
-        )
-        
-        if response.status_code == 200:
-            result = response.json()
-            print(f"✅ SUCCESS - Ingestion Agent responded!")
-            print(f"📨 Agent Status: {result.get('status', 'unknown')}")
-            print(f"💬 Agent Message: {result.get('message', 'No message')}")
-        else:
-            print(f"⚠️ WARNING - Ingestion Agent returned HTTP {response.status_code}")
-            print(f"Response: {response.text[:200]}")
-            
-    except requests.exceptions.ConnectionError:
-        print(f"❌ ERROR - Could not connect to Ingestion Agent")
-        print(f"   Make sure it's running: python agents/ingestion_agent.py")
-    except requests.exceptions.Timeout:
-        print(f"⏱️ ERROR - Ingestion Agent timed out (took > 10s)")
-    except Exception as e:
-        print(f"❌ ERROR - Unexpected error: {type(e).__name__}: {str(e)}")
-    finally:
-        print(f"{'='*70}\n")
-
-
-# Request/Response Models
-class YouTubeAnalysisRequest(BaseModel):
-    youtube_url: str
-
->>>>>>> 5b1b11b5
 
 @app.get("/")
 async def root():
@@ -552,7 +475,6 @@
         raise HTTPException(status_code=500, detail=str(e))
 
 
-<<<<<<< HEAD
 # ==================== ChromaDB Info Endpoints ====================
 
 @app.get("/api/collections")
@@ -598,105 +520,10 @@
             "use_api": "/api/collections for detailed information"
         }
     except Exception as e:
-=======
-@app.get("/documents")
-async def get_documents():
-    """ChromaDB is managed by the Ingestion Agent"""
-    return {"message": "ChromaDB operations are handled by the Ingestion Agent", "status": "not_available_here"}
-
-
-@app.post("/api/analyze-youtube")
-async def analyze_youtube_video(request: YouTubeAnalysisRequest, background_tasks: BackgroundTasks):
-    """
-    Frontend calls this endpoint with YouTube URL.
-    Returns immediately with placeholder results.
-    Calls Ingestion Agent in background (non-blocking).
-    
-    Flow:
-    Frontend → FastAPI (instant response) → [Background: Ingestion Agent → Text/Visual Agents → Scoring Agent]
-    """
-    print("\n" + "="*70)
-    print("🎬 NEW REQUEST RECEIVED")
-    print("="*70)
-    
-    try:
-        # Generate unique request ID
-        request_id = str(uuid.uuid4())
-        
-        print(f"📝 Request ID: {request_id}")
-        print(f"🔗 YouTube URL: {request.youtube_url}")
-        
-        # Create request payload for Ingestion Agent
-        ingestion_payload = {
-            "request_id": request_id,
-            "content_type": "video",
-            "text_content": None,  # Will be extracted by ingestion agent
-            "image_url": None,
-            "video_url": request.youtube_url,
-            "metadata": {
-                "source": "youtube",
-                "youtube_url": request.youtube_url
-            },
-            "timestamp": ""
-        }
-        
-        # Add background task to call agent AFTER response is sent (if enabled)
-        if ENABLE_AGENT_CALLS:
-            print(f"\n📋 Adding Ingestion Agent call to background tasks")
-            background_tasks.add_task(
-                call_ingestion_agent_background,
-                request_id,
-                ingestion_payload
-            )
-            agent_contacted = True
-            agent_error = None
-        else:
-            print(f"\n⏭️  Skipping agent call (ENABLE_AGENT_CALLS = False)")
-            agent_contacted = False
-            agent_error = "Agent calls disabled"
-        
-        # Build response
-        print(f"\n📦 Building response to frontend...")
-        response_data = {
-            "request_id": request_id,
-            "youtube_url": request.youtube_url,
-            "status": "processing",
-            "message": "Analysis started - Ingestion Agent processing in background",
-            "agent_contacted": agent_contacted,
-            "bias_score": 7.5,
-            "text_bias": {
-                "score": 7.0,
-                "issues": ["Text bias analysis in progress"],
-                "examples": ["Sample example text"]
-            },
-            "visual_bias": {
-                "score": 8.0,
-                "issues": ["Visual bias analysis in progress"],
-                "examples": ["Sample example visual"]
-            },
-            "recommendations": [
-                "Consider using more inclusive language",
-                "Increase diversity in visual representation"
-            ]
-        }
-        
-        print(f"✅ Response ready - Status: {response_data['status']}")
-        print(f"✅ Sending response to frontend...")
-        print("="*70 + "\n")
-        
-        return response_data
-        
-    except Exception as e:
-        print(f"\n❌ ERROR IN ENDPOINT")
-        print(f"   Type: {type(e).__name__}")
-        print(f"   Message: {str(e)}")
-        print("="*70 + "\n")
->>>>>>> 5b1b11b5
         raise HTTPException(status_code=500, detail=str(e))
 
 
 if __name__ == "__main__":
-<<<<<<< HEAD
     print("=" * 60)
     print("🚀 Starting AdWhisper Backend API")
     print("=" * 60)
@@ -705,30 +532,5 @@
     print(f"💾 ChromaDB: {len(db._collections)} collections initialized")
     print("=" * 60)
     
-=======
-    print("""
-╔══════════════════════════════════════════════════════════════╗
-║              🚀 AdWhisper FastAPI Server                     ║
-╚══════════════════════════════════════════════════════════════╝
-
-Running on: http://localhost:8000
-
-Features:
-  ✅ Instant responses (no blocking!)
-  🔄 Background agent processing
-  💾 ChromaDB integration
-  
-Endpoints:
-  GET  /              - Welcome message
-  GET  /health        - Health check
-  GET  /documents     - Get ChromaDB documents
-  POST /api/analyze-youtube - YouTube bias analysis (with background agent)
-
-Optional: Start Ingestion Agent for full pipeline:
-    ./adwhisper/bin/python agents/ingestion_agent.py
-
-🛑 Stop with Ctrl+C
-    """)
->>>>>>> 5b1b11b5
     uvicorn.run("main:app", host="0.0.0.0", port=8000, reload=True)
     
