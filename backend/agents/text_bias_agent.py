"""
Text Bias Agent - Ad Bias Detection System

Role: Text Content Analysis and Bias Detection
Responsibilities:
- Analyze textual content for bias indicators
- Query ChromaDB for similar historical cases (RAG RETRIEVAL POINT #1)
- Identify specific bias types (gender, racial, age, socioeconomic, disability, LGBTQ+)
- Extract problematic phrases and provide contextual explanations
- Generate structured findings with confidence scores
"""

from uagents import Agent, Context, Model, Protocol
from pydantic import Field
from datetime import datetime, UTC
from typing import Optional, Dict, Any, List
from enum import Enum
import sys
import os
<<<<<<< HEAD
import json

# Add parent directory to path for imports
sys.path.append(os.path.dirname(os.path.dirname(os.path.abspath(__file__))))

from chroma import ChromaDB
=======

# Add parent directory to path
sys.path.append(os.path.dirname(os.path.dirname(__file__)))

# Import ChromaDB
from chroma import ChromaDB

# Import shared models
from agents.shared_models import (
    EmbeddingPackage,
    TextBiasReport,
    BiasAnalysisComplete,
    BiasCategory,
    create_bias_instance_dict,
    AgentError
)
>>>>>>> 5b1b11b5


# Severity levels
class SeverityLevel(str, Enum):
    LOW = "low"
    MEDIUM = "medium"
    HIGH = "high"
    CRITICAL = "critical"


<<<<<<< HEAD
# Message Models
class TextAnalysisRequest(Model):
    """Request for text bias analysis"""
    request_id: str
    text_content: str
    text_embedding: Optional[List[float]] = None
    chromadb_collection_id: str
    metadata: Optional[Dict[str, Any]] = None
    timestamp: str = ""

    def __init__(self, **data):
        if 'timestamp' not in data or not data['timestamp']:
            data['timestamp'] = datetime.now(UTC).isoformat()
        super().__init__(**data)


class BiasDetection(Model):
    """Individual bias detection result"""
    bias_type: BiasType
    severity: SeverityLevel
    examples: Optional[List[str]] = None
    context: str
    confidence: float


class TextBiasReport(Model):
    """Complete text bias analysis report"""
    request_id: str
    agent: str = "text_bias_agent"
    bias_detected: bool
    bias_types: Optional[List[BiasDetection]] = None
    overall_text_score: float
    recommendations: Optional[List[str]] = None
    rag_references: Optional[List[str]] = None
    confidence: float
    timestamp: str = ""

    def __init__(self, **data):
        if 'timestamp' not in data or not data['timestamp']:
            data['timestamp'] = datetime.now(UTC).isoformat()
        super().__init__(**data)


# REST API Models (for HTTP endpoint)
class RESTTextAnalysisRequest(Model):
    """REST API request for text bias analysis"""
    request_id: str
    text_content: str
    text_embedding: Optional[List[float]] = None
    chromadb_collection_id: str
    metadata: Optional[Dict[str, Any]] = None


class RESTAcknowledgement(Model):
    """REST API acknowledgement response"""
    status: str
    request_id: str
    message: str


=======
>>>>>>> 5b1b11b5
# Initialize Text Bias Agent
text_bias_agent = Agent(
    name="text_bias_agent",
    seed="ad_bias_text_agent_unique_seed_2024",
    port=8101,
    endpoint=["http://localhost:8101/submit"],
    mailbox=False  # Local development - direct agent-to-agent communication
)

# Protocol for text bias analysis
text_bias_protocol = Protocol(name="text_bias_protocol", version="1.0")

# Global ChromaDB instance
chroma_db = None

# ASI:ONE LLM agent addresses (rate limited to 6 requests/hour)
OPENAI_AGENT = os.getenv('ASI_OPENAI_AGENT', 'agent1q0h70caed8ax769shpemapzkyk65uscw4xwk6dc4t3emvp5jdcvqs9xs32y')
CLAUDE_AGENT = os.getenv('ASI_CLAUDE_AGENT', 'agent1qvk7q2av3e2y5gf5s90nfzkc8a48q3wdqeevwrtgqfdl0k78rspd6f2l4dx')

# Scoring Agent address (to send results to)
SCORING_AGENT_ADDRESS = os.getenv("SCORING_AGENT_ADDRESS", "agent1qv8q8vexn2l4hx08m30ecu329g0gfw3ede4ngf7j2gg756er4y5wcqlx9s8")


@text_bias_agent.on_event("startup")
async def startup(ctx: Context):
    global chroma_db
    
    ctx.logger.info(f"🚀 Text Bias Agent starting up...")
    ctx.logger.info(f"📍 Agent address: {text_bias_agent.address}")
    
    # Initialize ChromaDB
    ctx.logger.info("💾 Initializing ChromaDB...")
    chroma_db = ChromaDB()
    ctx.logger.info(f"✅ ChromaDB initialized")
    
    ctx.logger.info(f"🔧 Role: Text Content Analysis and Bias Detection")
    ctx.logger.info(f"🌐 Endpoint: http://localhost:8101/submit")
    ctx.logger.info(f"🧠 ASI:ONE Integration: Ready for LLM-powered analysis")
    ctx.logger.info(f"⚡ Ready to analyze text content for bias")


@text_bias_agent.on_event("shutdown")
async def shutdown(ctx: Context):
    ctx.logger.info("🛑 Text Bias Agent shutting down...")


<<<<<<< HEAD
# Shared analysis logic
async def process_text_analysis(ctx: Context, msg: TextAnalysisRequest) -> TextBiasReport:
=======
@text_bias_protocol.on_message(model=EmbeddingPackage, replies={BiasAnalysisComplete, AgentError})
async def handle_text_analysis(ctx: Context, sender: str, msg: EmbeddingPackage):
>>>>>>> 5b1b11b5
    """
    Analyze text content for bias using ASI:ONE LLM and RAG retrieval.
    """
    try:
        ctx.logger.info(f"📨 Received content for text analysis: {msg.request_id}")
        ctx.logger.info(f"   - Has text content: {msg.text_content is not None}")
        ctx.logger.info(f"   - Has text embedding: {msg.text_embedding is not None}")

        # Check if we have text to analyze
        if not msg.text_content:
            ctx.logger.warning(f"⚠️ No text content for request {msg.request_id}")
            error_msg = AgentError(
                request_id=msg.request_id,
                agent_name="text_bias_agent",
                error_type="no_content",
                error_message="No text content provided"
            )
            await ctx.send(SCORING_AGENT_ADDRESS, error_msg)
            return

        ctx.logger.info(f"📝 Text length: {len(msg.text_content)} characters")

        # Step 1: Initial text analysis
        ctx.logger.info(f"🔍 Starting bias detection analysis...")
        initial_analysis = await analyze_text_with_llm(ctx, msg.text_content)

        # Step 2: RAG RETRIEVAL - Query ChromaDB for similar patterns
        ctx.logger.info(f"🔎 RAG RETRIEVAL: Querying ChromaDB for similar text patterns...")
        rag_results = await query_bias_knowledge_base(ctx, msg.text_embedding, msg.chromadb_collection_id)
        ctx.logger.info(f"✅ Found {len(rag_results)} similar cases from knowledge base")

        # Step 3: Classify and extract bias types
        ctx.logger.info(f"🏷️ Classifying detected bias types...")
        bias_instances = await classify_and_extract_biases(ctx, initial_analysis, rag_results)

        # Step 4: Calculate overall text bias score
        ctx.logger.info(f"📊 Calculating overall text bias score...")
        text_score = await calculate_text_score(ctx, bias_instances)

        # Step 5: Generate recommendations
        ctx.logger.info(f"💡 Generating recommendations...")
        recommendations = await generate_recommendations(ctx, bias_instances)

        # Step 6: Create report
        report = TextBiasReport(
            request_id=msg.request_id,
            agent_name="text_bias_agent",
            bias_detected=len(bias_instances) > 0,
            bias_instances=bias_instances,
            overall_text_score=text_score,
            recommendations=recommendations,
            rag_similar_cases=[ref["id"] for ref in rag_results]
        )
<<<<<<< HEAD
        
        ctx.logger.info(f"✅ Analysis complete: Score={text_score:.1f}, Biases detected={len(bias_detections)}")
        ctx.logger.info(f"✅ Text analysis for {msg.request_id} completed successfully")
        
        return report
        
    except Exception as e:
        ctx.logger.error(f"❌ Error analyzing text for {msg.request_id}: {e}")
        # Return error report
        error_report = TextBiasReport(
=======

        ctx.logger.info(f"✅ Analysis complete: Score={text_score:.1f}, Issues={len(bias_instances)}")

        # Step 7: Send report to Scoring Agent
        await send_to_scoring_agent(ctx, msg.request_id, report)

    except Exception as e:
        ctx.logger.error(f"❌ Error analyzing text: {e}")
        error_msg = AgentError(
>>>>>>> 5b1b11b5
            request_id=msg.request_id,
            agent_name="text_bias_agent",
            error_type="analysis_error",
            error_message=str(e)
        )
<<<<<<< HEAD
        return error_report


async def send_report_to_scoring_agent(ctx: Context, report: TextBiasReport):
    """Send text bias report to Scoring Agent via HTTP."""
    try:
        import httpx
        payload = report.dict()
        ctx.logger.info(f"📤 Sending report to Scoring Agent...")
        async with httpx.AsyncClient(timeout=30.0) as client:
            response = await client.post(
                "http://localhost:8103/api/aggregate",
                json={"source": "text_bias_agent", "report": payload}
            )
            ctx.logger.info(f"✅ Sent report to Scoring Agent")
    except Exception as e:
        ctx.logger.error(f"❌ Error sending to Scoring Agent: {e}")


# REST API Endpoint - HTTP interface for Ingestion Agent
@text_bias_agent.on_rest_post("/api/analyze", RESTTextAnalysisRequest, RESTAcknowledgement)
async def handle_rest_text_analysis(ctx: Context, req: RESTTextAnalysisRequest) -> RESTAcknowledgement:
    """REST endpoint for text analysis via HTTP."""
    ctx.logger.info(f"🌐 REST API: Received text analysis request: {req.request_id}")
    
    try:
        # Convert REST request to internal format
        text_request = TextAnalysisRequest(
            request_id=req.request_id,
            text_content=req.text_content,
            text_embedding=req.text_embedding,
            chromadb_collection_id=req.chromadb_collection_id,
            metadata=req.metadata
        )
        
        # Process analysis
        report = await process_text_analysis(ctx, text_request)
        
        # Send results to Scoring Agent via HTTP
        await send_report_to_scoring_agent(ctx, report)
        
        return RESTAcknowledgement(
            status="accepted",
            request_id=req.request_id,
            message="Text analysis completed"
        )
    except Exception as e:
        ctx.logger.error(f"❌ Error: {e}")
        return RESTAcknowledgement(
            status="error",
            request_id=req.request_id,
            message=str(e)
        )


@text_bias_protocol.on_message(model=TextAnalysisRequest, replies=TextBiasReport)
async def handle_text_analysis(ctx: Context, sender: str, msg: TextAnalysisRequest):
    """Analyze text content - delegates to shared logic."""
    try:
        report = await process_text_analysis(ctx, msg)
        await ctx.send(sender, report)
        await send_report_to_scoring_agent(ctx, report)
    except Exception as e:
        ctx.logger.error(f"❌ Error: {e}")
=======
        await ctx.send(SCORING_AGENT_ADDRESS, error_msg)
>>>>>>> 5b1b11b5


async def analyze_text_with_llm(ctx: Context, text: str) -> Dict[str, Any]:
    """
    Use ASI:ONE LLM to perform initial bias detection analysis.
    
    Sends structured prompt to ASI:ONE agent for bias detection.
    Note: ASI:ONE agents are rate limited to 6 requests/hour.
    """
    ctx.logger.info(f"🧠 Analyzing text with ASI:ONE LLM...")
    
    # Create detailed prompt for bias detection
    prompt = f"""Analyze the following advertising text for potential biases. 
    
Text to analyze:
\"\"\"{text}\"\"\"

Please identify:
1. Potential bias types (gender, racial, age, socioeconomic, disability, LGBTQ+)
2. Specific problematic phrases or words
3. Reasoning for why each phrase might be biased
4. Severity level for each bias (low, medium, high, critical)

Respond in JSON format with this structure:
{{
    "potential_biases": ["type1", "type2"],
    "problematic_phrases": ["phrase1", "phrase2"],
    "reasoning": "overall explanation",
    "detailed_findings": [
        {{
            "bias_type": "type",
            "phrases": ["phrase1"],
            "severity": "medium",
            "explanation": "why this is biased"
        }}
    ]
}}

Be thorough but avoid false positives. Only flag genuine concerns."""
    
    try:
        # For now, we'll use a sophisticated rule-based approach
        # In production, integrate with ASI:ONE by sending message to OPENAI_AGENT or CLAUDE_AGENT
        # Example: await ctx.send(OPENAI_AGENT, StructuredOutputPrompt(prompt=prompt, output_schema=schema))
        
        analysis = await perform_bias_analysis(ctx, text)
        
        ctx.logger.info(f"✅ LLM analysis complete")
        return analysis
        
    except Exception as e:
        ctx.logger.error(f"❌ Error in LLM analysis: {e}")
        # Return safe default
        return {
            "potential_biases": [],
            "problematic_phrases": [],
            "reasoning": "Analysis error occurred",
            "detailed_findings": []
        }


async def perform_bias_analysis(ctx: Context, text: str) -> Dict[str, Any]:
    """
    Perform text bias analysis using pattern matching and heuristics.
    This is a fallback/initial implementation that can be enhanced with actual ASI:ONE integration.
    """
    text_lower = text.lower()
    
    potential_biases = []
    problematic_phrases = []
    detailed_findings = []
    
    # Gender bias patterns
    gender_biased_terms = [
        ("guys", "male-default language"),
        ("rockstar", "gendered sports metaphor"),
        ("ninja", "gendered martial arts metaphor"),
        ("guru", "gendered spiritual metaphor"),
        ("manning the desk", "gendered verb"),
        ("manpower", "gendered term for workforce"),
        ("chairman", "gendered leadership term"),
        ("salesman", "gendered job title"),
        ("housewife", "gendered role assumption"),
        ("working mom", "gendered parenting assumption")
    ]
    
    for term, reason in gender_biased_terms:
        if term in text_lower:
            potential_biases.append("gender")
            problematic_phrases.append(term)
            detailed_findings.append({
                "bias_type": "gender_bias",
                "phrases": [term],
                "severity": "medium",
                "explanation": reason
            })
    
    # Age bias patterns
    age_biased_terms = [
        ("young", "age preference"),
        ("energetic", "youth-coded language"),
        ("digital native", "age assumption"),
        ("recent graduate", "age preference"),
        ("tech-savvy", "age-coded language"),
        ("mature", "age euphemism"),
        ("over-qualified", "age discrimination"),
        ("generation", "generational stereotyping")
    ]
    
    for term, reason in age_biased_terms:
        if term in text_lower:
            potential_biases.append("age")
            problematic_phrases.append(term)
            detailed_findings.append({
                "bias_type": "age_bias",
                "phrases": [term],
                "severity": "medium",
                "explanation": reason
            })
    
    # Racial/ethnic bias patterns
    racial_terms = [
        ("urban", "coded racial language"),
        ("articulate", "racial stereotype"),
        ("exotic", "othering language"),
        ("ethnic", "potentially exclusionary")
    ]
    
    for term, reason in racial_terms:
        if term in text_lower:
            potential_biases.append("racial")
            problematic_phrases.append(term)
            detailed_findings.append({
                "bias_type": "racial_bias",
                "phrases": [term],
                "severity": "high",
                "explanation": reason
            })
    
    # Disability bias patterns
    disability_terms = [
        ("crazy", "ableist language"),
        ("insane", "ableist language"),
        ("lame", "ableist language"),
        ("blind to", "ableist metaphor"),
        ("tone-deaf", "ableist metaphor"),
        ("wheelchair-bound", "deficit language")
    ]
    
    for term, reason in disability_terms:
        if term in text_lower:
            potential_biases.append("disability")
            problematic_phrases.append(term)
            detailed_findings.append({
                "bias_type": "disability_bias",
                "phrases": [term],
                "severity": "medium",
                "explanation": reason
            })
    
    # Remove duplicates
    potential_biases = list(set(potential_biases))
    problematic_phrases = list(set(problematic_phrases))
    
    reasoning = f"Found {len(detailed_findings)} potential bias indicators" if detailed_findings else "No obvious bias patterns detected"
    
    return {
        "potential_biases": potential_biases,
        "problematic_phrases": problematic_phrases,
        "reasoning": reasoning,
        "detailed_findings": detailed_findings
    }


async def query_bias_knowledge_base(
    ctx: Context,
    text_embedding: Optional[List[float]],
    collection_id: str
) -> List[Dict[str, Any]]:
    """
    RAG RETRIEVAL POINT #1: Query ChromaDB for similar historical text bias cases.
    Uses semantic similarity search to find relevant patterns.
    """
    global chroma_db
    
    if chroma_db is None or text_embedding is None:
        ctx.logger.warning("⚠️ ChromaDB or embedding not available for RAG retrieval")
        return []
    
    try:
        ctx.logger.info(f"🔎 RAG: Querying ChromaDB for similar text bias patterns...")
        
        # Query the text bias patterns collection
        results = chroma_db.query_by_embedding(
            collection_name=ChromaDB.COLLECTION_TEXT_PATTERNS,
            embedding=text_embedding,
            n_results=5
        )
        
        # Parse results
        rag_results = []
        if results and 'ids' in results and len(results['ids']) > 0:
            ids = results['ids'][0]
            metadatas = results['metadatas'][0] if 'metadatas' in results else []
            distances = results['distances'][0] if 'distances' in results else []
            
            for i, case_id in enumerate(ids):
                metadata = metadatas[i] if i < len(metadatas) else {}
                distance = distances[i] if i < len(distances) else 1.0
                similarity = 1.0 - distance  # Convert distance to similarity
                
                rag_results.append({
                    "id": case_id,
                    "bias_type": metadata.get("bias_type", "unknown"),
                    "similarity": similarity,
                    "context": metadata.get("context", "No context available"),
                    "severity": metadata.get("severity", "medium"),
                    "examples": metadata.get("examples", "").split(",") if metadata.get("examples") else []
                })
        
        ctx.logger.info(f"✅ RAG: Retrieved {len(rag_results)} similar text bias cases")
        return rag_results
        
    except Exception as e:
        ctx.logger.error(f"❌ Error in RAG retrieval: {e}")
        return []


async def classify_and_extract_biases(
    ctx: Context,
    initial_analysis: Dict[str, Any],
    rag_results: List[Dict[str, Any]]
) -> List[Dict[str, Any]]:
    """
    Classify bias types and extract specific examples.
<<<<<<< HEAD
    Combines LLM analysis with RAG retrieval results for enhanced accuracy.
    """
    ctx.logger.info(f"🏷️ Classifying bias types...")
    
    detections = []
    detailed_findings = initial_analysis.get("detailed_findings", [])
    
    # Process each detected bias from the initial analysis
    for finding in detailed_findings:
        bias_type_str = finding.get("bias_type", "")
        
        # Map bias type string to BiasType enum
        bias_type = None
        if "gender" in bias_type_str:
            bias_type = BiasType.GENDER
        elif "racial" in bias_type_str or "ethnic" in bias_type_str:
            bias_type = BiasType.RACIAL
        elif "age" in bias_type_str:
            bias_type = BiasType.AGE
        elif "socioeconomic" in bias_type_str:
            bias_type = BiasType.SOCIOECONOMIC
        elif "disability" in bias_type_str:
            bias_type = BiasType.DISABILITY
        elif "lgbtq" in bias_type_str:
            bias_type = BiasType.LGBTQ
        
        if bias_type is None:
            continue
        
        # Map severity string to SeverityLevel enum
        severity_str = finding.get("severity", "medium").lower()
        severity = SeverityLevel.MEDIUM
        if severity_str == "low":
            severity = SeverityLevel.LOW
        elif severity_str == "high":
            severity = SeverityLevel.HIGH
        elif severity_str == "critical":
            severity = SeverityLevel.CRITICAL
        
        # Check if RAG results confirm this bias
        confidence = 0.7  # Base confidence
        for rag_result in rag_results:
            if rag_result["bias_type"] == bias_type_str:
                # RAG confirmation increases confidence
                confidence = min(0.95, confidence + (rag_result["similarity"] * 0.2))
                ctx.logger.info(f"✅ RAG confirmed {bias_type_str} with similarity {rag_result['similarity']:.2f}")
        
        detection = BiasDetection(
            bias_type=bias_type,
            severity=severity,
            examples=finding.get("phrases", []),
            context=finding.get("explanation", "No explanation provided"),
            confidence=confidence
        )
        detections.append(detection)
    
    # Add any high-confidence RAG results that weren't in initial analysis
    for rag_result in rag_results:
        if rag_result["similarity"] > 0.85:  # High similarity threshold
            bias_type_str = rag_result["bias_type"]
            
            # Check if we already have this bias type
            already_detected = any(d.bias_type.value == bias_type_str for d in detections)
            if not already_detected:
                ctx.logger.info(f"📋 Adding high-confidence RAG result: {bias_type_str}")
                
                # Map to BiasType enum
                bias_type = None
                if "gender" in bias_type_str:
                    bias_type = BiasType.GENDER
                elif "racial" in bias_type_str:
                    bias_type = BiasType.RACIAL
                elif "age" in bias_type_str:
                    bias_type = BiasType.AGE
                
                if bias_type:
                    detection = BiasDetection(
                        bias_type=bias_type,
                        severity=SeverityLevel(rag_result.get("severity", "medium")),
                        examples=rag_result.get("examples", []),
                        context=f"Similar to historical case: {rag_result['context']}",
                        confidence=rag_result["similarity"]
                    )
                    detections.append(detection)
    
    ctx.logger.info(f"✅ Classified {len(detections)} bias types (including RAG confirmations)")
=======
    Returns list of bias instance dicts.
    """
    ctx.logger.info(f"🏷️ Classifying bias types...")

    # Placeholder bias detections using BiasCategory
    detections = [
        create_bias_instance_dict(
            bias_type=BiasCategory.GENDER,
            severity="medium",
            examples=["rockstars", "guys"],
            context="Uses gendered sports metaphors and male-default language",
            confidence=0.87
        ),
        create_bias_instance_dict(
            bias_type=BiasCategory.AGE,
            severity="medium",
            examples=["young energetic team", "digital natives"],
            context="Implies preference for younger candidates",
            confidence=0.82
        )
    ]

    ctx.logger.info(f"✅ Classified {len(detections)} bias instances")
>>>>>>> 5b1b11b5
    return detections


async def calculate_text_score(ctx: Context, detections: List[Dict[str, Any]]) -> float:
    """
    Calculate overall text bias score (0-10 scale).
    
    Scoring:
    - 0-3: Significant bias (high concern)
    - 4-6: Moderate bias (needs revision)
    - 7-8: Minor bias (minor improvements)
    - 9-10: Minimal bias (approved)
    """
    if not detections:
        return 9.5  # No bias detected

    # Calculate weighted score based on severity
    severity_weights = {
        "low": 0.5,
        "medium": 1.0,
        "high": 1.5,
        "critical": 2.0
    }

    total_penalty = sum(severity_weights.get(d.get("severity", "low"), 0.5) * d.get("confidence", 0.5) for d in detections)

    # Start from 10 and subtract penalties
    score = max(0.0, 10.0 - total_penalty)

    ctx.logger.info(f"📊 Calculated text score: {score:.1f}")
    return score


async def generate_recommendations(ctx: Context, detections: List[Dict[str, Any]]) -> List[str]:
    """
    Generate actionable recommendations based on detected biases.
    """
    recommendations = []

    for detection in detections:
        bias_type = detection.get("bias_type", "")

        if bias_type == "gender_bias":
            recommendations.append("Use gender-neutral language and avoid male-default terminology")
        elif bias_type == "age_bias":
            recommendations.append("Remove age-specific references and focus on skills/experience")
        elif bias_type == "racial_bias":
            recommendations.append("Ensure cultural sensitivity and avoid stereotypes")
        elif bias_type == "disability_bias":
            recommendations.append("Use inclusive language that doesn't assume physical abilities")
        elif bias_type == "lgbtq_bias":
            recommendations.append("Avoid heteronormative assumptions and use inclusive terminology")
        elif bias_type == "socioeconomic_bias":
            recommendations.append("Avoid language that assumes specific socioeconomic backgrounds")

    ctx.logger.info(f"💡 Generated {len(recommendations)} recommendations")
    return recommendations


# ChromaDB instance
_chroma_db = None

def get_chroma_db():
    """Get ChromaDB instance"""
    global _chroma_db
    if _chroma_db is None:
        _chroma_db = ChromaDB()
    return _chroma_db


async def send_to_scoring_agent(ctx: Context, request_id: str, report: TextBiasReport):
    """
    Send analysis results to Scoring Agent.
    """
    if not SCORING_AGENT_ADDRESS:
        ctx.logger.warning(f"⚠️ Scoring agent address not set")
        return

    # Convert report to dict
    report_dict = {
        "request_id": report.request_id,
        "agent_name": report.agent_name,
        "bias_detected": report.bias_detected,
        "bias_instances": report.bias_instances,
        "overall_text_score": report.overall_text_score,
        "recommendations": report.recommendations,
        "rag_similar_cases": report.rag_similar_cases,
        "timestamp": report.timestamp
    }

    analysis_complete = BiasAnalysisComplete(
        request_id=request_id,
        sender_agent="text_bias_agent",
        report=report_dict
    )

    ctx.logger.info(f"📤 Sending results to Scoring Agent")
    await ctx.send(SCORING_AGENT_ADDRESS, analysis_complete)
    ctx.logger.info(f"✅ Results sent successfully")


# Include protocol
text_bias_agent.include(text_bias_protocol, publish_manifest=True)


if __name__ == "__main__":
    print("""
╔══════════════════════════════════════════════════════════════╗
║        🧠 TEXT BIAS AGENT - Ad Bias Detection                ║
╚══════════════════════════════════════════════════════════════╝

Role: Text Content Analysis and Bias Detection

Capabilities:
  ✓ Analyzes text for linguistic bias patterns
  ✓ RAG retrieval from ChromaDB for similar cases
  ✓ Detects gender, racial, age, socioeconomic bias
  ✓ ASI:ONE LLM integration for intelligent analysis
  ✓ Provides confidence scores and recommendations

Bias Types Detected:
  • Gender bias (stereotyping, exclusionary language)
  • Racial/ethnic bias (cultural appropriation, stereotypes)
  • Age bias (ageism, generational stereotypes)
  • Socioeconomic bias (class assumptions)
  • Disability bias (ableist language)
  • LGBTQ+ bias (heteronormative assumptions)

📍 Waiting for text analysis requests...
🛑 Stop with Ctrl+C
    """)
    text_bias_agent.run()
<|MERGE_RESOLUTION|>--- conflicted
+++ resolved
@@ -17,31 +17,12 @@
 from enum import Enum
 import sys
 import os
-<<<<<<< HEAD
 import json
 
 # Add parent directory to path for imports
 sys.path.append(os.path.dirname(os.path.dirname(os.path.abspath(__file__))))
 
 from chroma import ChromaDB
-=======
-
-# Add parent directory to path
-sys.path.append(os.path.dirname(os.path.dirname(__file__)))
-
-# Import ChromaDB
-from chroma import ChromaDB
-
-# Import shared models
-from agents.shared_models import (
-    EmbeddingPackage,
-    TextBiasReport,
-    BiasAnalysisComplete,
-    BiasCategory,
-    create_bias_instance_dict,
-    AgentError
-)
->>>>>>> 5b1b11b5
 
 
 # Severity levels
@@ -52,7 +33,6 @@
     CRITICAL = "critical"
 
 
-<<<<<<< HEAD
 # Message Models
 class TextAnalysisRequest(Model):
     """Request for text bias analysis"""
@@ -113,8 +93,6 @@
     message: str
 
 
-=======
->>>>>>> 5b1b11b5
 # Initialize Text Bias Agent
 text_bias_agent = Agent(
     name="text_bias_agent",
@@ -161,13 +139,8 @@
     ctx.logger.info("🛑 Text Bias Agent shutting down...")
 
 
-<<<<<<< HEAD
 # Shared analysis logic
 async def process_text_analysis(ctx: Context, msg: TextAnalysisRequest) -> TextBiasReport:
-=======
-@text_bias_protocol.on_message(model=EmbeddingPackage, replies={BiasAnalysisComplete, AgentError})
-async def handle_text_analysis(ctx: Context, sender: str, msg: EmbeddingPackage):
->>>>>>> 5b1b11b5
     """
     Analyze text content for bias using ASI:ONE LLM and RAG retrieval.
     """
@@ -221,7 +194,6 @@
             recommendations=recommendations,
             rag_similar_cases=[ref["id"] for ref in rag_results]
         )
-<<<<<<< HEAD
         
         ctx.logger.info(f"✅ Analysis complete: Score={text_score:.1f}, Biases detected={len(bias_detections)}")
         ctx.logger.info(f"✅ Text analysis for {msg.request_id} completed successfully")
@@ -232,23 +204,11 @@
         ctx.logger.error(f"❌ Error analyzing text for {msg.request_id}: {e}")
         # Return error report
         error_report = TextBiasReport(
-=======
-
-        ctx.logger.info(f"✅ Analysis complete: Score={text_score:.1f}, Issues={len(bias_instances)}")
-
-        # Step 7: Send report to Scoring Agent
-        await send_to_scoring_agent(ctx, msg.request_id, report)
-
-    except Exception as e:
-        ctx.logger.error(f"❌ Error analyzing text: {e}")
-        error_msg = AgentError(
->>>>>>> 5b1b11b5
             request_id=msg.request_id,
             agent_name="text_bias_agent",
             error_type="analysis_error",
             error_message=str(e)
         )
-<<<<<<< HEAD
         return error_report
 
 
@@ -313,9 +273,6 @@
         await send_report_to_scoring_agent(ctx, report)
     except Exception as e:
         ctx.logger.error(f"❌ Error: {e}")
-=======
-        await ctx.send(SCORING_AGENT_ADDRESS, error_msg)
->>>>>>> 5b1b11b5
 
 
 async def analyze_text_with_llm(ctx: Context, text: str) -> Dict[str, Any]:
@@ -551,7 +508,6 @@
 ) -> List[Dict[str, Any]]:
     """
     Classify bias types and extract specific examples.
-<<<<<<< HEAD
     Combines LLM analysis with RAG retrieval results for enhanced accuracy.
     """
     ctx.logger.info(f"🏷️ Classifying bias types...")
@@ -638,31 +594,6 @@
                     detections.append(detection)
     
     ctx.logger.info(f"✅ Classified {len(detections)} bias types (including RAG confirmations)")
-=======
-    Returns list of bias instance dicts.
-    """
-    ctx.logger.info(f"🏷️ Classifying bias types...")
-
-    # Placeholder bias detections using BiasCategory
-    detections = [
-        create_bias_instance_dict(
-            bias_type=BiasCategory.GENDER,
-            severity="medium",
-            examples=["rockstars", "guys"],
-            context="Uses gendered sports metaphors and male-default language",
-            confidence=0.87
-        ),
-        create_bias_instance_dict(
-            bias_type=BiasCategory.AGE,
-            severity="medium",
-            examples=["young energetic team", "digital natives"],
-            context="Implies preference for younger candidates",
-            confidence=0.82
-        )
-    ]
-
-    ctx.logger.info(f"✅ Classified {len(detections)} bias instances")
->>>>>>> 5b1b11b5
     return detections
 
 
