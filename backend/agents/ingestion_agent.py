--- conflicted
+++ resolved
@@ -18,21 +18,15 @@
 import sys
 import os
 
-<<<<<<< HEAD
 # Add parent directory to path for imports
 sys.path.append(os.path.dirname(os.path.dirname(os.path.abspath(__file__))))
 
 from sentence_transformers import SentenceTransformer
 import open_clip
-=======
-# Import embedding models
-from sentence_transformers import SentenceTransformer
->>>>>>> 5b1b11b5
 import torch
 from PIL import Image
 import requests
 from io import BytesIO
-<<<<<<< HEAD
 import cv2
 import numpy as np
 
@@ -99,24 +93,6 @@
         if 'timestamp' not in data or not data['timestamp']:
             data['timestamp'] = datetime.now(UTC).isoformat()
         super().__init__(**data)
-=======
-
-# Import ChromaDB
-sys.path.append(os.path.dirname(os.path.dirname(__file__)))
-from chroma import ChromaDB
-
-# Import YouTube processor
-from youtube_processor import extract_youtube_content
-
-# Import shared models
-from agents.shared_models import (
-    AdContentRequest,
-    EmbeddingPackage,
-    IngestionAcknowledgement,
-    ContentType,
-    BiasCategory
-)
->>>>>>> 5b1b11b5
 
 
 # Initialize Ingestion Agent
@@ -138,42 +114,9 @@
 clip_tokenizer = None
 chroma_db = None
 
-<<<<<<< HEAD
 # Agent addresses for routing (will be updated with actual addresses)
 TEXT_BIAS_AGENT_ADDRESS = os.getenv("TEXT_BIAS_AGENT_ADDRESS", "agent1q2f7k0hv7p63y9fjux702n68kyp3gdadljlfal4xpawylnxf2pvzjsppdlv")
 VISUAL_BIAS_AGENT_ADDRESS = os.getenv("VISUAL_BIAS_AGENT_ADDRESS", "agent1qtnatq0rhrj2pauyg2a8dgf56uqkf6tw3757z806w6c57zkw9nry2my2933")
-=======
-# Initialize embedding models (lazy loading)
-_text_model = None
-_visual_model = None
-_chroma_db = None
-
-def get_text_model():
-    """Lazy load text embedding model"""
-    global _text_model
-    if _text_model is None:
-        _text_model = SentenceTransformer('all-MiniLM-L6-v2')  # 384-dim, fast and efficient
-    return _text_model
-
-def get_visual_model():
-    """Lazy load visual embedding model (CLIP)"""
-    global _visual_model
-    if _visual_model is None:
-        _visual_model = SentenceTransformer('clip-ViT-B-32')  # 512-dim CLIP model
-    return _visual_model
-
-def get_chroma_db():
-    """Get ChromaDB instance"""
-    global _chroma_db
-    if _chroma_db is None:
-        _chroma_db = ChromaDB()
-    return _chroma_db
-
-
-# Agent addresses for routing
-TEXT_BIAS_AGENT_ADDRESS = "agent1q2f7k0hv7p63y9fjux702n68kyp3gdadljlfal4xpawylnxf2pvzjsppdlv"
-VISUAL_BIAS_AGENT_ADDRESS = "agent1qtnatq0rhrj2pauyg2a8dgf56uqkf6tw3757z806w6c57zkw9nry2my2933"
->>>>>>> 5b1b11b5
 
 
 @ingestion_agent.on_event("startup")
@@ -375,7 +318,6 @@
 async def generate_text_embedding(ctx: Context, text: str) -> List[float]:
     """
     Generate text embeddings using sentence transformers.
-<<<<<<< HEAD
     Uses all-MiniLM-L6-v2 model (384-dim embeddings)
     """
     global text_embedding_model
@@ -392,53 +334,21 @@
         embedding_list = embedding.tolist()
         
         ctx.logger.info(f"✅ Text embedding generated ({len(embedding_list)}-dim)")
-=======
-    
-    Uses 'all-MiniLM-L6-v2' model which produces 384-dimensional embeddings.
-    This model is fast, efficient, and great for semantic similarity.
-    """
-    ctx.logger.info(f"🧠 Generating text embedding (length: {len(text)} chars)")
-    
-    try:
-        # Load the model (cached after first load)
-        model = get_text_model()
-        
-        # Generate embedding
-        embedding = model.encode(text, convert_to_tensor=False)
-        
-        # Convert to list of floats
-        embedding_list = embedding.tolist()
-        
-        ctx.logger.info(f"✅ Generated text embedding: {len(embedding_list)}-dimensional vector")
->>>>>>> 5b1b11b5
         return embedding_list
         
     except Exception as e:
         ctx.logger.error(f"❌ Error generating text embedding: {e}")
-<<<<<<< HEAD
         return [0.0] * 384  # Return zero vector as fallback
-=======
-        # Fallback to zero vector
-        return [0.0] * 384
->>>>>>> 5b1b11b5
 
 
 async def generate_visual_embedding(ctx: Context, media_url: str) -> List[float]:
     """
-<<<<<<< HEAD
     Generate visual embeddings using CLIP.
     Uses ViT-B-32 model (512-dim embeddings)
     Handles both images and videos (extracts first frame for videos)
-=======
-    Generate visual embeddings using CLIP model.
-    
-    Uses 'clip-ViT-B-32' model which produces 512-dimensional embeddings.
-    This model understands both images and text in the same embedding space.
->>>>>>> 5b1b11b5
     """
     global clip_model, clip_preprocess
     
-<<<<<<< HEAD
     if clip_model is None or clip_preprocess is None:
         ctx.logger.error("❌ CLIP model not initialized")
         return [0.0] * 512  # Return zero vector as fallback
@@ -472,33 +382,10 @@
         embedding_list = image_features.cpu().numpy()[0].tolist()
         
         ctx.logger.info(f"✅ Visual embedding generated ({len(embedding_list)}-dim)")
-=======
-    try:
-        # Load the CLIP model (cached after first load)
-        model = get_visual_model()
-        
-        # Download and load the image
-        response = requests.get(media_url, timeout=10)
-        response.raise_for_status()
-        image = Image.open(BytesIO(response.content))
-        
-        # Convert to RGB if needed
-        if image.mode != 'RGB':
-            image = image.convert('RGB')
-        
-        # Generate embedding
-        embedding = model.encode(image, convert_to_tensor=False)
-        
-        # Convert to list of floats
-        embedding_list = embedding.tolist()
-        
-        ctx.logger.info(f"✅ Generated visual embedding: {len(embedding_list)}-dimensional vector")
->>>>>>> 5b1b11b5
         return embedding_list
         
     except Exception as e:
         ctx.logger.error(f"❌ Error generating visual embedding: {e}")
-<<<<<<< HEAD
         return [0.0] * 512  # Return zero vector as fallback
 
 
@@ -534,10 +421,6 @@
         ctx.logger.error(f"❌ Error extracting video frame: {e}")
         # Return blank image as fallback
         return Image.new('RGB', (224, 224), color='black')
-=======
-        # Fallback to zero vector
-        return [0.0] * 512
->>>>>>> 5b1b11b5
 
 
 async def store_in_chromadb(
@@ -549,7 +432,6 @@
 ) -> str:
     """
     Store embeddings in ChromaDB for future RAG retrieval.
-<<<<<<< HEAD
     Stores in the ad_content collection.
     """
     global chroma_db
@@ -575,62 +457,6 @@
     except Exception as e:
         ctx.logger.error(f"❌ Error storing in ChromaDB: {e}")
         return f"error_{request_id}"
-=======
-    
-    Stores both text and visual embeddings along with metadata.
-    Uses the primary embedding (text or visual) for vector search.
-    """
-    ctx.logger.info(f"💾 Storing embeddings in ChromaDB for request {request_id}")
-    
-    try:
-        # Get ChromaDB instance
-        chroma_db = get_chroma_db()
-        collection = chroma_db.collection
-        
-        # Prepare metadata
-        storage_metadata = {
-            "request_id": request_id,
-            "timestamp": datetime.now(UTC).isoformat(),
-            "has_text_embedding": text_embedding is not None,
-            "has_visual_embedding": visual_embedding is not None,
-        }
-        
-        # Add custom metadata if provided
-        if metadata:
-            storage_metadata.update(metadata)
-        
-        # Determine which embedding to use as primary (for vector search)
-        # Prefer text embedding, fallback to visual
-        primary_embedding = text_embedding if text_embedding else visual_embedding
-        
-        if primary_embedding is None:
-            ctx.logger.warning(f"⚠️ No embeddings to store for request {request_id}")
-            return f"no_embedding_{request_id}"
-        
-        # Create document content
-        document_content = f"Ad content - Request ID: {request_id}"
-        if metadata and "description" in metadata:
-            document_content = metadata["description"]
-        
-        # Store in ChromaDB with explicit embedding
-        collection.add(
-            embeddings=[primary_embedding],
-            documents=[document_content],
-            metadatas=[storage_metadata],
-            ids=[request_id]
-        )
-        
-        ctx.logger.info(f"✅ Stored embeddings in ChromaDB: {request_id}")
-        ctx.logger.info(f"   - Text embedding: {text_embedding is not None}")
-        ctx.logger.info(f"   - Visual embedding: {visual_embedding is not None}")
-        ctx.logger.info(f"   - Embedding dimension: {len(primary_embedding)}")
-        
-        return request_id
-        
-    except Exception as e:
-        ctx.logger.error(f"❌ Error storing in ChromaDB: {e}")
-        raise
->>>>>>> 5b1b11b5
 
 
 async def route_to_analysis_agents(
@@ -645,7 +471,6 @@
     routed_count = 0
 
     # Route to Text Bias Agent if text content exists
-<<<<<<< HEAD
     if original_content.text_content and TEXT_BIAS_AGENT_ADDRESS:
         try:
             ctx.logger.info(f"📤 Routing to Text Bias Agent: {TEXT_BIAS_AGENT_ADDRESS}")
@@ -776,30 +601,10 @@
     
     if routed_count == 0:
         ctx.logger.warning(f"⚠️ No analysis agents configured or no content to route.")
-=======
-    if embedding_package.text_content and TEXT_BIAS_AGENT_ADDRESS:
-        ctx.logger.info(f"📤 Routing to Text Bias Agent: {TEXT_BIAS_AGENT_ADDRESS}")
-        await ctx.send(TEXT_BIAS_AGENT_ADDRESS, embedding_package)
-        routed_count += 1
-
-    # Route to Visual Bias Agent if visual content exists
-    if embedding_package.visual_embedding and VISUAL_BIAS_AGENT_ADDRESS:
-        ctx.logger.info(f"📤 Routing to Visual Bias Agent: {VISUAL_BIAS_AGENT_ADDRESS}")
-        await ctx.send(VISUAL_BIAS_AGENT_ADDRESS, embedding_package)
-        routed_count += 1
-
-    if routed_count == 0:
-        ctx.logger.warning(f"⚠️ No analysis agents configured or no content to analyze.")
-        ctx.logger.warning(f"   - Text content: {embedding_package.text_content is not None}")
-        ctx.logger.warning(f"   - Visual embedding: {embedding_package.visual_embedding is not None}")
-        ctx.logger.warning(f"   - Text agent address: {TEXT_BIAS_AGENT_ADDRESS}")
-        ctx.logger.warning(f"   - Visual agent address: {VISUAL_BIAS_AGENT_ADDRESS}")
->>>>>>> 5b1b11b5
     else:
         ctx.logger.info(f"✅ Content routed to {routed_count} analysis agent(s)")
 
 
-<<<<<<< HEAD
 # ==================== REST API Endpoint ====================
 
 class RESTAdContentRequest(Model):
@@ -858,35 +663,10 @@
         ctx.logger.info(f"🔄 Preprocessing content for request {req.request_id}...")
         preprocessed_data = await preprocess_content(ctx, ad_request)
         
-=======
-# REST endpoint for FastAPI to submit content
-@ingestion_agent.on_rest_post("/submit", AdContentRequest, IngestionAcknowledgement)
-async def rest_submit_content(ctx: Context, req: AdContentRequest) -> IngestionAcknowledgement:
-    """
-    REST endpoint for receiving ad content from FastAPI backend.
-    This allows FastAPI to submit content via HTTP POST.
-    """
-    ctx.logger.info(f"📨 REST API: Received content request: {req.request_id}")
-
-    try:
-        # Process the content (same as message handler)
-        # Store request in context storage
-        ctx.storage.set(req.request_id, {
-            "content_type": req.content_type.value,
-            "received_at": datetime.now(UTC).isoformat(),
-            "source": "rest_api"
-        })
-
-        # Step 1: Preprocess content
-        ctx.logger.info(f"🔄 Preprocessing content for request {req.request_id}...")
-        preprocessed_data = await preprocess_content(ctx, req)
-
->>>>>>> 5b1b11b5
         # Step 2: Generate embeddings
         ctx.logger.info(f"🧠 Generating embeddings for request {req.request_id}...")
         text_embedding = None
         visual_embedding = None
-<<<<<<< HEAD
         
         if ad_request.text_content:
             text_embedding = await generate_text_embedding(ctx, ad_request.text_content)
@@ -917,62 +697,14 @@
         ctx.logger.info(f"✅ REST API: Request {req.request_id} processed successfully")
         
         return RESTAcknowledgement(
-=======
-
-        # Use preprocessed text (which may include YouTube transcript)
-        if preprocessed_data.get("text"):
-            text_embedding = await generate_text_embedding(ctx, preprocessed_data["text"])
-            ctx.logger.info(f"✅ Text embedding generated (dim: {len(text_embedding) if text_embedding else 0})")
-
-        # Use preprocessed image URL (which may include YouTube thumbnail)
-        if preprocessed_data.get("image_url"):
-            visual_embedding = await generate_visual_embedding(ctx, preprocessed_data["image_url"])
-            ctx.logger.info(f"✅ Visual embedding generated (dim: {len(visual_embedding) if visual_embedding else 0})")
-
-        # Step 3: Store in ChromaDB
-        ctx.logger.info(f"💾 Storing embeddings in ChromaDB...")
-        collection_id = await store_in_chromadb(
-            ctx,
-            req.request_id,
-            text_embedding,
-            visual_embedding,
-            preprocessed_data.get("metadata")
-        )
-        ctx.logger.info(f"✅ Stored in ChromaDB collection: {collection_id}")
-
-        # Step 4: Create embedding package
-        embedding_package = EmbeddingPackage(
-            request_id=req.request_id,
-            text_content=preprocessed_data.get("text"),
-            text_embedding=text_embedding,
-            visual_embedding=visual_embedding,
-            chromadb_collection_id=collection_id,
-            content_type=req.content_type,
-            metadata=preprocessed_data.get("metadata")
-        )
-
-        # Step 5: Route to analysis agents
-        ctx.logger.info(f"🔀 Routing content to analysis agents...")
-        await route_to_analysis_agents(ctx, embedding_package, req)
-
-        # Return acknowledgement
-        return IngestionAcknowledgement(
->>>>>>> 5b1b11b5
             request_id=req.request_id,
             status="success",
             message=f"Content ingested and routed for analysis. Collection ID: {collection_id}"
         )
-<<<<<<< HEAD
         
     except Exception as e:
         ctx.logger.error(f"❌ REST API: Error processing request {req.request_id}: {e}")
         return RESTAcknowledgement(
-=======
-
-    except Exception as e:
-        ctx.logger.error(f"❌ Error processing REST request {req.request_id}: {e}")
-        return IngestionAcknowledgement(
->>>>>>> 5b1b11b5
             request_id=req.request_id,
             status="error",
             message=f"Error during ingestion: {str(e)}"
