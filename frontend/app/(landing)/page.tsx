"use client";

import type React from "react";

<<<<<<< HEAD
import { useState, useEffect, useRef } from "react";
import Link from "next/link";
import CTASection from "../components/cta-section";
=======
import { useState, useEffect, useRef } from "react"
import Link from "next/link"
import CTASection from "../components/cta-section"
>>>>>>> 5b1b11b5

function Badge({ icon, text }: { icon: React.ReactNode; text: string }) {
  return (
    <div className="px-[14px] py-[6px] bg-white shadow-[0px_0px_0px_4px_rgba(55,50,47,0.05)] overflow-hidden rounded-[90px] flex justify-start items-center gap-[8px] border border-accent/20 shadow-xs">
      <div className="w-[14px] h-[14px] relative overflow-hidden flex items-center justify-center">
        {icon}
      </div>
      <div className="text-center flex justify-center flex-col text-foreground text-xs font-medium leading-3 font-sans">
        {text}
      </div>
    </div>
  );
}

function FeatureCard({
  title,
  description,
  isActive,
  progress,
  onClick,
}: {
  title: string;
  description: string;
  isActive: boolean;
  progress: number;
  onClick: () => void;
}) {
  return (
    <div
      className={`w-full px-6 md:px-6 py-8 md:py-9 overflow-hidden flex flex-col justify-start items-start cursor-pointer relative rounded-lg border min-h-[180px] md:min_h-[200px] transition-shadow ${
        isActive
          ? "bg-white border-primary/30 shadow-[0_0_0_1px_rgba(0,0,0,0.08)_inset]"
          : "bg-white border-border hover:shadow-sm"
      }`}
      onClick={onClick}
    >
<<<<<<< HEAD
      {isActive && (
        <div className="absolute top-0 left-0 w-full h-0.5 bg-muted">
          <div
            className="h-full bg-accent transition-all duration-100 ease-linear"
            style={{ width: `${progress}%` }}
          />
        </div>
      )}

      <div className="self-stretch flex justify-center flex-col text-foreground text-sm md:text-sm font-semibold leading-6 md:leading-6 font-sans">
=======
      <div className="self-stretch flex justify-center flex-col text-foreground text-sm md:text-sm font-semibold leading-6 md:leading-6 font-sans mb-2">
>>>>>>> 5b1b11b5
        {title}
      </div>
      <div className="self-stretch text-muted-foreground text-[13px] md:text-[13px] font-normal leading-[22px] md:leading-[22px] font-sans">
        {description}
      </div>

      {isActive && (
        <div className="absolute bottom-0 left-0 w-full h-0.5 bg-border">
          <div className="h-full bg-primary transition-all duration-100 ease-linear" style={{ width: `${progress}%` }} />
        </div>
      )}
    </div>
  );
}

export default function LandingPage() {
  const [activeCard, setActiveCard] = useState(0);
  const [progress, setProgress] = useState(0);
  const mountedRef = useRef(true);
  const intervalRef = useRef<NodeJS.Timeout | null>(null);

  useEffect(() => {
    // Reset mounted ref when component mounts
    mountedRef.current = true;

    const progressInterval = setInterval(() => {
      if (!mountedRef.current) return;

      setProgress((prev) => {
        if (prev >= 100) {
          if (mountedRef.current) {
            setActiveCard((current) => (current + 1) % 3);
          }
          return 0;
        }
        return prev + 2;
      });
    }, 100);

    intervalRef.current = progressInterval;

    return () => {
      if (intervalRef.current) {
        clearInterval(intervalRef.current);
        intervalRef.current = null;
      }
      mountedRef.current = false;
    };
  }, []);

  const handleCardClick = (index: number) => {
    if (!mountedRef.current) return;
    setActiveCard(index);
    setProgress(0);
  };

  return (
    <div className="w-full min-h-screen relative bg-background overflow-x-hidden flex flex-col justify-start items-center">
      
      {/* Gradient Splotches - scroll with page */}
      <div className="absolute inset-0 pointer-events-none overflow-hidden w-full">
        {/* Secondary (coral/orange) gradient splotch - top left */}
        <div 
          className="absolute top-32 left-[-100px] w-[600px] h-[600px] rounded-full"
          style={{
            background: 'radial-gradient(circle, rgba(252, 211, 77, 0.5) 0%, rgba(251, 146, 60, 0.25) 40%, transparent 70%)',
            filter: 'blur(100px)'
          }}
        ></div>
        
        {/* Secondary (yellow/orange) gradient splotch - top right */}
        <div 
          className="absolute top-20 right-[-150px] w-[550px] h-[550px] rounded-full"
          style={{
            background: 'radial-gradient(circle, rgba(252, 211, 77, 0.45) 0%, rgba(251, 146, 60, 0.22) 40%, transparent 70%)',
            filter: 'blur(90px)'
          }}
        ></div>
        
        {/* Primary (dark) gradient splotch - center left */}
        <div 
          className="absolute top-[40%] left-[-80px] w-[450px] h-[450px] rounded-full"
          style={{
            background: 'radial-gradient(circle, rgba(56, 56, 58, 0.12) 0%, rgba(56, 56, 58, 0.06) 40%, transparent 70%)',
            filter: 'blur(70px)'
          }}
        ></div>
        
        {/* Secondary (coral) gradient splotch - center */}
        <div 
          className="absolute top-[50%] left-[50%] transform -translate-x-1/2 -translate-y-1/2 w-[700px] h-[700px] rounded-full"
          style={{
            background: 'radial-gradient(circle, rgba(251, 146, 60, 0.35) 0%, rgba(252, 211, 77, 0.18) 40%, transparent 70%)',
            filter: 'blur(110px)'
          }}
        ></div>
        
        {/* Secondary (yellow) gradient splotch - bottom right */}
        <div 
          className="absolute top-[80%] right-[-100px] w-[500px] h-[500px] rounded-full"
          style={{
            background: 'radial-gradient(circle, rgba(252, 211, 77, 0.4) 0%, rgba(251, 146, 60, 0.2) 40%, transparent 70%)',
            filter: 'blur(85px)'
          }}
        ></div>
      </div>

      <div className="relative flex flex-col justify-start items-center w-full">
        <div className="w-full max-w-none px-4 sm:px-6 md:px-8 lg:px-0 lg:max-w-[1060px] lg:w-[1060px] relative flex flex-col justify-start items-start min-h-screen">
          <div className="h-full absolute left-4 sm:left-6 md:left-8 lg:left-0 top-0 bg-border shadow-[1px_0px_0px_white] z-0"></div>
          <div className="h-full absolute right-4 sm:right-6 md:right-8 lg:right-0 top-0 bg-border shadow-[1px_0px_0px_white] z-0"></div>

          <div className="self-stretch pt-[9px] overflow-hidden border-b border-border flex flex-col justify-center items-center gap-4 sm:gap-6 md:gap-8 lg:gap-[66px] relative z-10">
            {/* Hero Section */}
            <div className="pt-16 sm:pt-20 md:pt-24 lg:pt-[216px] pb-8 sm:pb-12 md:pb-16 flex flex-col justify-start items-center px-2 sm:px-4 md:px-8 lg:px-0 w-full sm:pl-0 sm:pr-0 pl-0 pr-0 relative">

              <div className="w-full max-w-[937px] lg:w-[937px] flex flex-col justify-center items-center gap-3 sm:gap-4 md:gap-5 lg:gap-6 relative z-10">
                <div className="self-stretch rounded-[3px] flex flex-col justify-center items-center gap-4 sm:gap-5 md:gap-6 lg:gap-8">
                  <div className="w-full max-w-[748.71px] lg:w-[748.71px] text-center flex justify-center flex-col text-foreground text-[24px] xs:text-[28px] sm:text-[36px] md:text-[52px] lg:text-[80px] font-bold leading-[1.1] sm:leading-[1.15] md:leading-[1.2] lg:leading-24 font-serif px-2 sm:px-4 md:px-0">
                    <span className="block animate-pop-in [animation-duration:1600ms] [animation-delay:200ms]">Detect bias in ads</span>
                    <span className="block animate-pop-in [animation-duration:1600ms] [animation-delay:650ms]">before they go live</span>
                  </div>
<<<<<<< HEAD
                  <div className="w-full max-w-[506.08px] lg:w-[506.08px] text-center flex justify-center flex-col text-muted-foreground sm:text-lg md:text-xl leading-[1.4] sm:leading-[1.45] md:leading-[1.5] lg:leading-7 font-sans px-2 sm:px-4 md:px-0 lg:text-lg font-medium text-sm">
                    AI-powered multi-agent system that scans ad scripts and
                    visuals
                    <br className="hidden sm:block" />
                    for subconscious bias, suggests inclusive rewrites, and
                    delivers audit reports.
=======
                  <div className="w-full max-w-[720px] lg:w-[720px] text-center flex justify-center flex-col text-muted-foreground sm:text-lg md:text-xl leading-[1.5] sm:leading-[1.55] md:leading-[1.6] font-sans px-4 sm:px-6 md:px-0 lg:text-lg font-medium text-sm text-pretty animate-fade-up [animation-delay:650ms]">
                    AI-powered multi-agent system that scans ad scripts and visuals for subconscious bias, suggests inclusive rewrites, and delivers audit reports.
>>>>>>> 5b1b11b5
                  </div>
                </div>
              </div>

              <div className="w-full max-w-[497px] lg:w-[497px] flex flex-col justify-center items-center gap-6 sm:gap-8 md:gap-10 lg:gap-12 relative z-10 mt-6 sm:mt-8 md:mt-10 lg:mt-12">
                <div className="backdrop-blur-[8.25px] flex justify-start items-center gap-4">
<<<<<<< HEAD
                  <Link
                    href="/upload"
                    className="h-10 sm:h-11 md:h-12 px-6 sm:px-8 md:px-10 lg:px-12 py-2 sm:py-[6px] relative bg-primary shadow-[0px_0px_0px_2.5px_rgba(255,255,255,0.08)_inset] overflow-hidden rounded-full flex justify-center items-center hover:bg-primary/90 transition-colors cursor-pointer"
                  >
                    <div className="w-20 sm:w-24 md:w-28 lg:w-44 h-[41px] absolute left-0 top-[-0.5px] bg-gradient-to-b from-[rgba(255,255,255,0)] to-[rgba(0,0,0,0.10)] mix-blend-multiply pointer-events-none"></div>
                    <div className="flex flex-col justify-center text-primary-foreground text-sm sm:text-base md:text-[15px] font-medium leading-5 font-sans">
                      Try for free
                    </div>
=======
                  <Link href="/upload">
                    <button className="h-10 sm:h-11 md:h-12 px-6 sm:px-8 md:px-10 lg:px-12 py-2 sm:py-[6px] relative bg-primary shadow-[0px_0px_0px_2.5px_rgba(255,255,255,0.08)_inset] overflow-hidden rounded-full flex justify-center items-center cursor-pointer hover:opacity-90 transition-opacity">
                      <div className="absolute inset-0 h-full w-full bg-gradient-to-b from-[rgba(255,255,255,0)] to-[rgba(0,0,0,0.10)] mix-blend-multiply pointer-events-none"></div>
                      <div className="flex flex-col justify-center text-primary-foreground text-sm sm:text-base md:text-[15px] font-medium leading-5 font-sans">
                        Try for free
                      </div>
                    </button>
>>>>>>> 5b1b11b5
                  </Link>
                </div>
              </div>

              <div className="absolute top-[232px] sm:top-[248px] md:top-[264px] lg:top-[320px] left-1/2 transform -translate-x-1/2 z-0 pointer-events-none">
                <img
                  src="/mask-group-pattern.svg"
                  alt=""
                  className="w-[936px] sm:w-[1404px] md:w-[2106px] lg:w-[2808px] h-auto opacity-30 sm:opacity-40 md:opacity-50 mix-blend-multiply"
                  style={{
                    filter: "hue-rotate(200deg) saturate(0.5) brightness(1.3)",
                  }}
                />
              </div>

              <div className="w-full max-w-[960px] lg:w-[960px] pt-2 sm:pt-4 pb-6 sm:pb-8 md:pb-10 px-2 sm:px-4 md:px-6 lg:px-11 flex flex-col justify-center items-center gap-2 relative z-5 my-8 sm:my-12 md:my-16 lg:my-16 mb-0 lg:pb-0">
                <div className="w-full max-w-[900px] lg:w-[900px] h-[220px] sm:h-[300px] md:h-[480px] lg:h-[620px] bg-white shadow-[0px_0px_0px_0.9056603908538818px_rgba(0,0,0,0.08)] overflow-hidden rounded-[6px] sm:rounded-[8px] lg:rounded-[9.06px] flex flex-col justify-start items-start">
                  <div className="self-stretch flex-1 flex justify-start items-start">
                    <div className="w-full h-full flex items-center justify-center">
                      <div className="relative w-full h-full overflow-hidden">
                        <div
                          className={`absolute inset-0 transition-all duration-500 ease-in-out ${
                            activeCard === 0
                              ? "opacity-100 scale-100 blur-0"
                              : "opacity-0 scale-95 blur-sm"
                          }`}
                        >
                          <img
                            src="https://hebbkx1anhila5yf.public.blob.vercel-storage.com/dsadsadsa.jpg-xTHS4hGwCWp2H5bTj8np6DXZUyrxX7.jpeg"
                            alt="Text Bias Analysis Dashboard"
                            className="w-full h-full object-cover"
                          />
                        </div>

                        <div
                          className={`absolute inset-0 transition-all duration-500 ease-in-out ${
                            activeCard === 1
                              ? "opacity-100 scale-100 blur-0"
                              : "opacity-0 scale-95 blur-sm"
                          }`}
                        >
                          <img
                            src="/analytics-dashboard-with-charts-graphs-and-data-vi.jpg"
                            alt="Visual Bias Detection"
                            className="w-full h-full object-cover"
                          />
                        </div>

                        <div
                          className={`absolute inset-0 transition-all duration-500 ease-in-out ${
                            activeCard === 2
                              ? "opacity-100 scale-100 blur-0"
                              : "opacity-0 scale-95 blur-sm"
                          }`}
                        >
                          <img
                            src="/data-visualization-dashboard-with-interactive-char.jpg"
                            alt="Bias Audit Report"
                            className="w-full h-full object-contain"
                          />
                        </div>
                      </div>
                    </div>
                  </div>
                </div>
              </div>

              <div className="self-stretch px-0 sm:px-2 md:px-0">
                <div className="grid grid-cols-1 md:grid-cols-3 gap-3 sm:gap-4 md:gap-6">
                  <FeatureCard
                    title="Text Bias Analysis"
                    description="AI scans ad scripts for gendered, racial, or stereotypical language and flags problematic patterns."
                    isActive={activeCard === 0}
                    progress={activeCard === 0 ? progress : 0}
                    onClick={() => handleCardClick(0)}
                  />
                  <FeatureCard
                    title="Visual Bias Detection"
                    description="Analyzes ad visuals for representation diversity, framing, and patterns that could imply bias."
                    isActive={activeCard === 1}
                    progress={activeCard === 1 ? progress : 0}
                    onClick={() => handleCardClick(1)}
                  />
                  <FeatureCard
                    title="Audit & Scoring"
                    description="Generates comprehensive bias audit reports with risk scores and actionable recommendations."
                    isActive={activeCard === 2}
                    progress={activeCard === 2 ? progress : 0}
                    onClick={() => handleCardClick(2)}
                  />
                </div>
              </div>

              <CTASection />
            </div>
          </div>
        </div>
      </div>
    </div>
  );
}<|MERGE_RESOLUTION|>--- conflicted
+++ resolved
@@ -2,15 +2,9 @@
 
 import type React from "react";
 
-<<<<<<< HEAD
-import { useState, useEffect, useRef } from "react";
-import Link from "next/link";
-import CTASection from "../components/cta-section";
-=======
 import { useState, useEffect, useRef } from "react"
 import Link from "next/link"
 import CTASection from "../components/cta-section"
->>>>>>> 5b1b11b5
 
 function Badge({ icon, text }: { icon: React.ReactNode; text: string }) {
   return (
@@ -47,20 +41,7 @@
       }`}
       onClick={onClick}
     >
-<<<<<<< HEAD
-      {isActive && (
-        <div className="absolute top-0 left-0 w-full h-0.5 bg-muted">
-          <div
-            className="h-full bg-accent transition-all duration-100 ease-linear"
-            style={{ width: `${progress}%` }}
-          />
-        </div>
-      )}
-
-      <div className="self-stretch flex justify-center flex-col text-foreground text-sm md:text-sm font-semibold leading-6 md:leading-6 font-sans">
-=======
       <div className="self-stretch flex justify-center flex-col text-foreground text-sm md:text-sm font-semibold leading-6 md:leading-6 font-sans mb-2">
->>>>>>> 5b1b11b5
         {title}
       </div>
       <div className="self-stretch text-muted-foreground text-[13px] md:text-[13px] font-normal leading-[22px] md:leading-[22px] font-sans">
@@ -183,33 +164,14 @@
                     <span className="block animate-pop-in [animation-duration:1600ms] [animation-delay:200ms]">Detect bias in ads</span>
                     <span className="block animate-pop-in [animation-duration:1600ms] [animation-delay:650ms]">before they go live</span>
                   </div>
-<<<<<<< HEAD
-                  <div className="w-full max-w-[506.08px] lg:w-[506.08px] text-center flex justify-center flex-col text-muted-foreground sm:text-lg md:text-xl leading-[1.4] sm:leading-[1.45] md:leading-[1.5] lg:leading-7 font-sans px-2 sm:px-4 md:px-0 lg:text-lg font-medium text-sm">
-                    AI-powered multi-agent system that scans ad scripts and
-                    visuals
-                    <br className="hidden sm:block" />
-                    for subconscious bias, suggests inclusive rewrites, and
-                    delivers audit reports.
-=======
                   <div className="w-full max-w-[720px] lg:w-[720px] text-center flex justify-center flex-col text-muted-foreground sm:text-lg md:text-xl leading-[1.5] sm:leading-[1.55] md:leading-[1.6] font-sans px-4 sm:px-6 md:px-0 lg:text-lg font-medium text-sm text-pretty animate-fade-up [animation-delay:650ms]">
                     AI-powered multi-agent system that scans ad scripts and visuals for subconscious bias, suggests inclusive rewrites, and delivers audit reports.
->>>>>>> 5b1b11b5
                   </div>
                 </div>
               </div>
 
               <div className="w-full max-w-[497px] lg:w-[497px] flex flex-col justify-center items-center gap-6 sm:gap-8 md:gap-10 lg:gap-12 relative z-10 mt-6 sm:mt-8 md:mt-10 lg:mt-12">
                 <div className="backdrop-blur-[8.25px] flex justify-start items-center gap-4">
-<<<<<<< HEAD
-                  <Link
-                    href="/upload"
-                    className="h-10 sm:h-11 md:h-12 px-6 sm:px-8 md:px-10 lg:px-12 py-2 sm:py-[6px] relative bg-primary shadow-[0px_0px_0px_2.5px_rgba(255,255,255,0.08)_inset] overflow-hidden rounded-full flex justify-center items-center hover:bg-primary/90 transition-colors cursor-pointer"
-                  >
-                    <div className="w-20 sm:w-24 md:w-28 lg:w-44 h-[41px] absolute left-0 top-[-0.5px] bg-gradient-to-b from-[rgba(255,255,255,0)] to-[rgba(0,0,0,0.10)] mix-blend-multiply pointer-events-none"></div>
-                    <div className="flex flex-col justify-center text-primary-foreground text-sm sm:text-base md:text-[15px] font-medium leading-5 font-sans">
-                      Try for free
-                    </div>
-=======
                   <Link href="/upload">
                     <button className="h-10 sm:h-11 md:h-12 px-6 sm:px-8 md:px-10 lg:px-12 py-2 sm:py-[6px] relative bg-primary shadow-[0px_0px_0px_2.5px_rgba(255,255,255,0.08)_inset] overflow-hidden rounded-full flex justify-center items-center cursor-pointer hover:opacity-90 transition-opacity">
                       <div className="absolute inset-0 h-full w-full bg-gradient-to-b from-[rgba(255,255,255,0)] to-[rgba(0,0,0,0.10)] mix-blend-multiply pointer-events-none"></div>
@@ -217,7 +179,6 @@
                         Try for free
                       </div>
                     </button>
->>>>>>> 5b1b11b5
                   </Link>
                 </div>
               </div>
